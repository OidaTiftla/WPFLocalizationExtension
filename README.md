--- conflicted
+++ resolved
@@ -1,9 +1,4 @@
-<<<<<<< HEAD
-# LocalizationExtension v2.2.1#
-### Is a really easy way to localize any type of DependencyProperties or native Properties on DependencyObjects ###
-=======
 ![](/assets/Logo.png)
->>>>>>> c7fb74cb
 
 # LocalizationExtension
 #### ...is a really easy way to localize any type of DependencyProperties or native Properties on DependencyObjects since 2008!
